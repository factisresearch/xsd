{-# LANGUAGE OverloadedStrings #-}

-- | XSD @dateTime@ data structure <http://www.w3.org/TR/xmlschema-2/#dateTime>
module Text.XML.XSD.DateTime
       ( DateTime(..)
       , isoEither
       , isoEither'
       , fold
       , pUTCTime
       , pLocalTime
       , dateTime
       , dateTime'
       , isZoned
       , isUnzoned
       , fromZonedTime
       , toUTCTime
       , fromUTCTime
       , toLocalTime
       , fromLocalTime
       , utcTime'
       , utcTime
       , localTime'
       , localTime
       ) where

<<<<<<< HEAD
import           Prelude(Show(..), Read(..), Eq(..), Ord(..), Num(..), Int, Integer, String, (&&), (||), read, fromIntegral, realToFrac)
import           Control.Applicative (pure, (<$>), (*>), (<*), (<|>))
=======
import           Prelude(Show(..), Eq(..), Ord(..), Num(..), Int, Integer, String, (&&), (||), read, fromIntegral, realToFrac)
import           Control.Applicative (pure, (<$>), (*>), (<|>))
>>>>>>> f4939a69
import           Control.Monad (Monad(..), when)
import           Control.Lens(Iso', Prism', _Left, _Right, iso, prism', from, isn't, (#), (^?))
import           Data.Attoparsec.Text(Parser, char, digit, parseOnly, endOfInput, takeWhile)
import           Data.Bool(Bool(..))
import           Data.Char (isDigit, ord)
import           Data.Either(Either(..), either)
import           Data.Fixed (Pico, showFixed)
import           Data.Function((.), id, ($), const)
import           Data.List((++))
import           Data.Maybe (Maybe(..), maybe)
import           Data.Monoid ((<>))
import           Data.Text(Text, unpack, length, head)
import           Data.Text.Lazy as TL(toStrict)
import           Data.Text.Lazy.Builder(Builder, toLazyText, fromString)
import           Data.Text.Lazy.Builder.Int (decimal)
import qualified Data.Text.Read as TR(decimal)
import           Data.Time
import           Data.Time.Calendar.MonthDay (monthLength)

-- $setup
-- >>> :set -XOverloadedStrings
-- >>> import Test.QuickCheck.Instances ()
-- >>> import Data.Functor(fmap)
-- >>> let mkLocal :: Integer -> Int -> Int -> Int -> Int -> Pico -> LocalTime; mkLocal y m d hh mm ss = LocalTime (fromGregorian y m d) (TimeOfDay hh mm ss)
-- >>> let mkUTC :: Integer -> Int -> Int -> Int -> Int -> Pico -> UTCTime; mkUTC y m d hh mm ss = localTimeToUTC utc (mkLocal y m d hh mm ss)
-- >>> let mkZoned :: Integer -> Int -> Int -> Int -> Int -> Pico -> Int -> Int -> ZonedTime; mkZoned y m d hh mm ss zh zm = ZonedTime (mkLocal y m d hh mm ss) (TimeZone offset False "") where offset = signum zh * (abs zh * 60 + zm)

-- | XSD @dateTime@ data structure
-- <http://www.w3.org/TR/xmlschema-2/#dateTime>. Briefly, a @dateTime@
-- uses the Gregorian calendar and may or may not have an associated
-- timezone. If it has a timezone, then the canonical representation
-- of that date time is in UTC.
--
-- Note, it is not possible to establish a total order on @dateTime@
-- since non-timezoned are considered to belong to some unspecified
-- timezone.
data DateTime =
  DtZoned UTCTime
  | DtUnzoned LocalTime
  deriving (Eq, Ord)

-- | Internal helper that creates a date time. Note, if the given hour
-- is 24 then the minutes and seconds are assumed to be 0.
mkDateTime
  :: Integer           -- ^ Year
  -> Int               -- ^ Month
  -> Int               -- ^ Day
  -> Int               -- ^ Hours
  -> Int               -- ^ Minutes
  -> Pico              -- ^ Seconds
  -> Maybe Pico        -- ^ Time zone offset
  -> DateTime
mkDateTime y m d hh mm ss mz =
  case mz of
    Just z -> DtZoned $ addUTCTime (negate $ realToFrac z) uTime
    Nothing -> DtUnzoned lTime
  where
    day = addDays (if hh == 24 then 1 else 0) (fromGregorian y m d)
    tod = TimeOfDay (if hh == 24 then 0 else hh) mm ss
    lTime = LocalTime day tod
    uTime = UTCTime day (timeOfDayToTime tod)

instance Show DateTime where
  show = unpack . (dateTime #)

-- | The isomorphism between a @DateTime@ and @Either UTCTime LocalTime@
isoEither ::
  Iso'
  (Either UTCTime LocalTime)
  DateTime
isoEither =
  iso (either DtZoned DtUnzoned) (\t -> case t of DtZoned e -> Left e
                                                  DtUnzoned q -> Right q)

-- | The isomorphism between a @DateTime@ and @Either LocalTime UTCTime@
isoEither' ::
  Iso'
  (Either LocalTime UTCTime)
  DateTime
isoEither' =
  iso (either DtUnzoned DtZoned) (\t -> case t of DtUnzoned q -> Left q
                                                  DtZoned e -> Right e)

-- | Reduction on a @DateTime@.
fold ::
  (LocalTime -> a)
  -> (UTCTime -> a)
  -> DateTime
  -> a
fold z _ (DtUnzoned q) =
  z q
fold _ z (DtZoned e) =
  z e

-- | A prism that views the @UTCTime@ component of a @DateTime@.
pUTCTime ::
  Prism' DateTime UTCTime
pUTCTime =
  from isoEither . _Left

-- | A prism that views the @LocalTime@ component of a @DateTime@.
pLocalTime ::
  Prism' DateTime LocalTime
pLocalTime =
  from isoEither . _Right

-- | A prism that parses the string into a @DateTime@ and converts the
-- @DateTime@ into a string.
--
-- prop> Just (DtZoned t) == (dateTime # fromUTCTime t) ^? dateTime
--
-- prop> Just (DtUnzoned t) == (dateTime # fromLocalTime t) ^? dateTime
--
-- >>> "2009-10-10T03:10:10-05:00" ^? dateTime
-- Just 2009-10-10T08:10:10Z
--
-- >>> "2119-10-10T03:10:10.4-13:26" ^? dateTime
-- Just 2119-10-10T16:36:10.4Z
--
-- >>> "0009-10-10T03:10:10.783952+14:00" ^? dateTime
-- Just 0009-10-09T13:10:10.783952Z
--
-- >>> "2009-10-10T03:10:10Z" ^? dateTime
-- Just 2009-10-10T03:10:10Z
--
-- >>> "-2009-05-10T21:08:59+05:00" ^? dateTime
-- Just -2009-05-10T16:08:59Z
--
-- >>> "-19399-12-31T13:10:10-14:00" ^? dateTime
-- Just -19398-01-01T03:10:10Z
--
-- >>> "2009-12-31T13:10:10" ^? dateTime
-- Just 2009-12-31T13:10:10
--
-- >>> "2012-10-15T24:00:00" ^? dateTime
-- Just 2012-10-16T00:00:00
--
-- >>> "2002-10-10T12:00:00+05:00" ^? dateTime
-- Just 2002-10-10T07:00:00Z
--
-- >>> "2002-10-10T00:00:00+05:00" ^? dateTime
-- Just 2002-10-09T19:00:00Z
--
-- >>> "-0001-10-10T00:00:00" ^? dateTime
-- Just 000-1-10-10T00:00:00
--
-- >>> "0001-10-10T00:00:00" ^? dateTime
-- Just 0001-10-10T00:00:00
--
-- >>> "2009-10-10T03:10:10-05" ^? dateTime
-- Nothing
--
-- >>> "2009-10-10T03:10:10+14:50" ^? dateTime
-- Nothing
--
-- >>> "2009-10-10T03:10:1" ^? dateTime
-- Nothing
--
-- >>> "2009-10-10T03:1:10" ^? dateTime
-- Nothing
--
-- >>> "2009-10-10T0:10:10" ^? dateTime
-- Nothing
--
-- >>> "2009-10-1T10:10:10" ^? dateTime
-- Nothing
--
-- >>> "2009-1-10T10:10:10" ^? dateTime
-- Nothing
--
-- >>> "209-10-10T03:10:10" ^? dateTime
-- Nothing
--
-- >>> "2009-10-10T24:10:10" ^? dateTime
-- Nothing
--
-- >>> "0000-01-01T00:00:00" ^? dateTime
-- Nothing
--
-- >>> "2009-13-01T00:00:00" ^? dateTime
-- Nothing
--
-- >>> "+2009-10-01T04:20:40" ^? dateTime
-- Nothing
--
-- >>> "002009-10-01T04:20:40" ^? dateTime
-- Nothing
--
-- >>> dateTime # fromUTCTime (mkUTC 2119 10 10 16 36 10.4)
-- "2119-10-10T16:36:10.4Z"
--
-- >>> dateTime # fromZonedTime (mkZoned 2010 04 07 13 47 20.001 2 0)
-- "2010-04-07T11:47:20.001Z"
--
-- >>> dateTime # fromLocalTime (mkLocal 13 2 4 20 20 20)
-- "0013-02-04T20:20:20"
--
-- >>> (dateTime #) `fmap` ("2010-04-07T13:47:20.001+02:00" ^? dateTime) --  issue 2
-- Just "2010-04-07T11:47:20.001Z"
dateTime ::
  Prism' Text DateTime
dateTime =
  let buildUInt2 ::
        Int
        -> Builder
      buildUInt2 x =
        (if x < 10 then ("0" <>) else id) $ decimal x
      buildInt4 ::
        Integer
        -> Builder
      buildInt4 year =
        let absYear = abs year
            k x = if absYear < x then ("0" <>) else id
        in  k 1000 . k 100 . k 10 $ decimal year
      toText ::
        DateTime
        -> Text
      toText =
        toStrict . toLazyText . dtBuilder
          where
            dtBuilder (DtZoned uTime) = ltBuilder (utcToLocalTime utc uTime) <> "Z"
            dtBuilder (DtUnzoned lTime) = ltBuilder lTime
            ltBuilder (LocalTime day (TimeOfDay hh mm sss)) =
              let (y, m, d) = toGregorian day
              in  buildInt4 y
                  <> "-"
                  <> buildUInt2 m
                  <> "-"
                  <> buildUInt2 d
                  <> "T"
                  <> buildUInt2 hh
                  <> ":"
                  <> buildUInt2 mm
                  <> ":"
                  <> buildSeconds sss
  in prism' toText (either (const Nothing) Just . dateTime')

-- | Parses the string into a @dateTime@ or may fail with a parse error.
dateTime' ::
  Text
  -> Either String DateTime
dateTime' =
  parseOnly (parseDateTime <* endOfInput <|> fail "bad date time")

buildSeconds ::
  Pico
  -> Builder
buildSeconds secs =
  (if secs < 10 then ("0" <>) else id)
  $ fromString (showFixed True secs)

-- | Converts a zoned time to a @dateTime@.
fromZonedTime :: ZonedTime -> DateTime
fromZonedTime = fromUTCTime . zonedTimeToUTC

-- | Whether the given @dateTime@ is timezoned.
isZoned ::
  DateTime
  -> Bool
isZoned =
  isn't pLocalTime

-- | Whether the given @dateTime@ is non-timezoned.
isUnzoned ::
  DateTime
  -> Bool
isUnzoned =
  isn't pUTCTime

-- | Attempts to convert a @dateTime@ to a UTC time. The attempt fails
-- if the given @dateTime@ is non-timezoned.
toUTCTime ::
  DateTime
  -> Maybe UTCTime
toUTCTime =
  (^? pUTCTime)

-- | Converts a UTC time to a timezoned @dateTime@.
fromUTCTime ::
  UTCTime
  -> DateTime
fromUTCTime =
  (pUTCTime #)

-- | Attempts to convert a @dateTime@ to a local time. The attempt
-- fails if the given @dateTime@ is timezoned.
toLocalTime ::
  DateTime
  -> Maybe LocalTime
toLocalTime =
  (^? pLocalTime)

-- | Converts a local time to a non-timezoned @dateTime@.
fromLocalTime ::
  LocalTime
  -> DateTime
fromLocalTime =
  (pLocalTime #)

-- | Parses the string in a @dateTime@ then converts to a UTC time and
-- may fail with a parse error.
utcTime' ::
  Text
  -> Either String UTCTime
utcTime' txt =
  dateTime' txt >>= maybe (Left err) Right . toUTCTime
    where
      err = "input time is non-timezoned"

-- | Parses the string in a @dateTime@ then converts to a UTC time and
-- may fail.
utcTime ::
  Text
  -> Maybe UTCTime
utcTime txt =
  txt ^? dateTime >>= toUTCTime

-- | Parses the string in a @dateTime@ then converts to a local time
-- and may fail with a parse error.
localTime' ::
  Text
  -> Either String LocalTime
localTime' txt =
  dateTime' txt >>= maybe (Left err) Right . toLocalTime
    where
      err = "input time is non-timezoned"

-- | Parses the string in a @dateTime@ then converts to a local time
-- time and may fail.
localTime ::
  Text
  -> Maybe LocalTime
localTime txt =
  txt ^? dateTime >>= toLocalTime

-- | Parser of the @dateTime@ lexical representation.
parseDateTime ::
  Parser DateTime
parseDateTime =
  do yy <- yearParser
     _ <- char '-'
     mm <- p2imax 12
     _ <- char '-'
     dd <- p2imax (monthLength (isLeapYear $ fromIntegral yy) mm)
     _ <- char 'T'
     hhh <- p2imax 24
     _ <- char ':'
     mmm <- p2imax 59
     _ <- char ':'
     sss <- secondParser
     when (hhh == 24 && (mmm /= 0 || sss /= 0))
       $ fail "invalid time, past 24:00:00"
     o <- parseOffset
     return $ mkDateTime yy mm dd hhh mmm sss o

-- | Parse timezone offset.
parseOffset ::
  Parser (Maybe Pico)
parseOffset =
  (endOfInput *> pure Nothing)
  <|>
  (char 'Z' *> pure (Just 0))
   <|>
  (do sign <- (char '+' *> pure 1) <|> (char '-' *> pure (-1))
      hh <- fromIntegral <$> p2imax 14
      _ <- char ':'
      mm <- fromIntegral <$> p2imax (if hh == 14 then 0 else 59)
      return . Just $ sign * (hh * 3600 + mm * 60))

yearParser ::
  Parser Integer
yearParser =
  do sign <- (char '-' *> pure (-1)) <|> pure 1
     ds <- takeWhile isDigit
     when (length ds < 4)
       $ fail "need at least four digits in year"
     when (length ds > 4 && head ds == '0')
       $ fail "leading zero in year"
     let Right (absyear, _) = TR.decimal ds
     when (absyear == 0)
       $ fail "year zero disallowed"
     return $ sign * absyear

secondParser ::
  Parser Pico
secondParser =
  do d1 <- digit
     d2 <- digit
     frac <- readFrac <$> (char '.' *> takeWhile isDigit)
             <|> pure 0
     return (read [d1, d2] + frac)
    where
      readFrac ds = read $ '0' : '.' : unpack ds

p2imax ::
  Int
  -> Parser Int
p2imax m =
  do a <- digit
     b <- digit
     let n = 10 * val a + val b
     if n > m
       then fail $ "value " ++ show n ++ " exceeded maximum " ++ show m
       else return n
    where
      val c = ord c - ord '0'<|MERGE_RESOLUTION|>--- conflicted
+++ resolved
@@ -23,13 +23,8 @@
        , localTime
        ) where
 
-<<<<<<< HEAD
 import           Prelude(Show(..), Read(..), Eq(..), Ord(..), Num(..), Int, Integer, String, (&&), (||), read, fromIntegral, realToFrac)
 import           Control.Applicative (pure, (<$>), (*>), (<*), (<|>))
-=======
-import           Prelude(Show(..), Eq(..), Ord(..), Num(..), Int, Integer, String, (&&), (||), read, fromIntegral, realToFrac)
-import           Control.Applicative (pure, (<$>), (*>), (<|>))
->>>>>>> f4939a69
 import           Control.Monad (Monad(..), when)
 import           Control.Lens(Iso', Prism', _Left, _Right, iso, prism', from, isn't, (#), (^?))
 import           Data.Attoparsec.Text(Parser, char, digit, parseOnly, endOfInput, takeWhile)
